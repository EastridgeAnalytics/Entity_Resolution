--- conflicted
+++ resolved
@@ -1,9 +1,4 @@
-<<<<<<< HEAD
-
-=======
-# streamlit run visualize_network.py
-import streamlit as st
->>>>>>> d517f6b3
+
 import pandas as pd
 import sqlalchemy
 import os
@@ -16,7 +11,6 @@
 # ============================================
 load_dotenv()
 
-<<<<<<< HEAD
 DEFAULT_NEO4J_URI = os.getenv("NEO4J_URI", "bolt://localhost:7687")
 DEFAULT_NEO4J_USER = os.getenv("NEO4J_USER", "neo4j")
 DEFAULT_NEO4J_PASSWORD = os.getenv("NEO4J_PASSWORD", "neo4j12345")
@@ -25,14 +19,6 @@
 # ============================================
 # OTHER DEFAULTS
 # ============================================
-=======
-# --- Neo4j Defaults (Default Data Source) ---
-DB_NAME = "neo4j"
-NEO4J_URI = "bolt://localhost:7687"
-NEO4J_USER = "neo4j"
-NEO4J_PASSWORD = "neo4j12345"
-# This Cypher query should return three columns: n, r, and m.
->>>>>>> d517f6b3
 DEFAULT_CYPHER_QUERY = """
 MATCH (n)-[r]->(m)
 RETURN n, r, m
@@ -75,7 +61,6 @@
 # -------------------------------------------
 if data_source == "Neo4j":
     st.sidebar.header("Neo4j Settings")
-<<<<<<< HEAD
     db_name = st.sidebar.text_input(
         "Database Name",
         value=DEFAULT_DB_NAME,
@@ -108,16 +93,6 @@
         key="display_property"
     )
 
-=======
-    db_name = st.sidebar.text_input("Database Name", value=DB_NAME)
-    uri = st.sidebar.text_input("Neo4j URI", value=NEO4J_URI)
-    user = st.sidebar.text_input("Neo4j Username", value=NEO4J_USER)
-    password = st.sidebar.text_input("Neo4J Password", value=NEO4J_PASSWORD, type="password")
-    password = st.sidebar.text_input("Neo4J Password", value=NEO4J_PASSWORD, type="password")
-    cypher_query = st.sidebar.text_area("Cypher Query", value=DEFAULT_CYPHER_QUERY)
-    display_property = st.sidebar.text_input("Display Property", value=DEFAULT_DISPLAY_PROPERTY)
-    
->>>>>>> d517f6b3
 # -------------------------------------------
 # SQL Settings
 # -------------------------------------------
@@ -192,7 +167,6 @@
         converted[k] = make_json_serializable(v)
     return converted
 
-<<<<<<< HEAD
 # ============================================
 # FUNCTIONS TO LOAD & TRANSFORM DATA
 # ============================================
@@ -201,30 +175,6 @@
     driver = GraphDatabase.driver(uri, auth=(user, password))
     nodes_dict = {}
     edges_list = []
-=======
-# If you want caching, uncomment the decorator below.
-# @st.cache_data
-# If you want caching, uncomment the decorator below.
-# @st.cache_data
-def load_graph_data_neo4j(uri, user, password, db_name, query, display_property):
-    """
-    Connect to Neo4j, run a single query returning columns n, r, and m,
-    and extract all properties from nodes (n, m) and relationship (r).
-    and extract all properties from nodes (n, m) and relationship (r).
-    
-    We store:
-      - Node properties: all from node.keys() plus 'id', 'labels' and a fallback label if needed.
-      - Relationship properties: all from relationship.keys(), plus 'id', 'type', 'start', 'end'.
-    We store:
-      - Node properties: all from node.keys() plus 'id', 'labels' and a fallback label if needed.
-      - Relationship properties: all from relationship.keys(), plus 'id', 'type', 'start', 'end'.
-    """
-    driver = GraphDatabase.driver(uri, auth=(user, password))
-    nodes_dict = {}  # keyed by node ID (string)
-    edges_list = []  # list of edge dicts
-    nodes_dict = {}  # keyed by node ID (string)
-    edges_list = []  # list of edge dicts
->>>>>>> d517f6b3
 
     with driver.session(database=db_name) as session:
         results = session.run(query)
@@ -237,24 +187,7 @@
             n_id = str(n_obj.id)
             if n_id not in nodes_dict:
                 n_data = {key: n_obj[key] for key in n_obj.keys()}
-<<<<<<< HEAD
                 n_data = to_json_compatible_properties(n_data)
-=======
-                # Additional meta info
-        results = session.run(query)
-        for record in results:
-            n_obj = record["n"]
-            r_obj = record["r"]
-            m_obj = record["m"]
-
-            # -- Process node n --
-            n_id = str(n_obj.id)
-            # If we haven't seen this node yet, gather its properties
-            if n_id not in nodes_dict:
-                # Extract all node properties
-                n_data = {key: n_obj[key] for key in n_obj.keys()}
-                # Additional meta info
->>>>>>> d517f6b3
                 n_data["id"] = n_id
                 labels = list(n_obj.labels)
                 n_data["labels"] = labels
@@ -267,25 +200,7 @@
             m_id = str(m_obj.id)
             if m_id not in nodes_dict:
                 m_data = {key: m_obj[key] for key in m_obj.keys()}
-<<<<<<< HEAD
                 m_data = to_json_compatible_properties(m_data)
-=======
-                # Store all labels (which is a frozenset in the official driver)
-                labels = list(n_obj.labels)
-                n_data["labels"] = labels
-                # For display, choose a label or fallback
-                display_label = ":".join(labels) if labels else DEFAULT_NODE_LABEL
-                # The "label" field is the type of node we'll style by
-                n_data["label"] = display_label
-                # The "name" field is what st_link_analysis typically shows as node text
-                n_data["name"] = n_data.get(display_property, display_label)
-                nodes_dict[n_id] = n_data
-
-            # -- Process node m --
-            m_id = str(m_obj.id)
-            if m_id not in nodes_dict:
-                m_data = {key: m_obj[key] for key in m_obj.keys()}
->>>>>>> d517f6b3
                 m_data["id"] = m_id
                 labels = list(m_obj.labels)
                 m_data["labels"] = labels
@@ -303,60 +218,15 @@
             rel_data["label"] = r_obj.type
             edges_list.append(rel_data)
 
-                labels = list(m_obj.labels)
-                m_data["labels"] = labels
-                display_label = ":".join(labels) if labels else DEFAULT_NODE_LABEL
-                m_data["label"] = display_label
-                m_data["name"] = m_data.get(display_property, display_label)
-                nodes_dict[m_id] = m_data
-
-            # -- Process relationship r --
-            # Note: In official Neo4j driver, a Relationship object has:
-            #   r_obj.id, r_obj.type, r_obj.start_node, r_obj.end_node, and r_obj.keys() for properties
-            rel_data = {key: r_obj[key] for key in r_obj.keys()}  # all relationship properties
-            # Add meta fields
-            rel_data["id"] = str(r_obj.id)
-            rel_data["source"] = str(r_obj.start_node.id)
-            rel_data["target"] = str(r_obj.end_node.id)
-            # We'll store 'label' in edges to define the relationship type in the graph
-            rel_data["label"] = r_obj.type
-            edges_list.append(rel_data)
-
     driver.close()
-<<<<<<< HEAD
     return {
         "nodes": [{"data": d} for d in nodes_dict.values()],
         "edges": [{"data": e} for e in edges_list]
-=======
-
-    # Build the final cytoscape-style elements
-
-    # Build the final cytoscape-style elements
-    elements = {
-        "nodes": [{"data": data} for data in nodes_dict.values()],
-        "edges": [{"data": edge} for edge in edges_list]
-        "nodes": [{"data": data} for data in nodes_dict.values()],
-        "edges": [{"data": edge} for edge in edges_list]
->>>>>>> d517f6b3
     }
 
-<<<<<<< HEAD
 def load_graph_data_sql(conn_str, nodes_query, relationships_query,
                         node_id_col, node_label_col, node_name_col,
                         rel_source_col, rel_target_col, rel_type_col):
-=======
-# If you want caching, uncomment the decorator below.
-# @st.cache_data
-# If you want caching, uncomment the decorator below.
-# @st.cache_data
-def load_graph_data_sql(conn_str, nodes_query, relationships_query,
-                        node_id_col, node_label_col, node_name_col,
-                        rel_source_col, rel_target_col, rel_type_col):
-    """
-    Load nodes and relationships from SQL, retaining all columns as properties.
-    Load nodes and relationships from SQL, retaining all columns as properties.
-    """
->>>>>>> d517f6b3
     engine = sqlalchemy.create_engine(conn_str)
     nodes_df = pd.read_sql_query(nodes_query, engine)
     relationships_df = pd.read_sql_query(relationships_query, engine)
@@ -376,18 +246,6 @@
         node_label = node_data.get(node_label_col, "") or DEFAULT_NODE_LABEL
         node_data["label"] = node_label
         node_data["name"] = node_data.get(node_name_col, node_label)
-<<<<<<< HEAD
-=======
-        
-        
-        # Node label fallback
-        node_label = node_data.get(node_label_col, "") or DEFAULT_NODE_LABEL
-        node_data["label"] = node_label
-        
-        # Node display name fallback
-        node_data["name"] = node_data.get(node_name_col, node_label)
-        
->>>>>>> d517f6b3
         elements["nodes"].append({"data": node_data})
 
     # Edges
@@ -459,12 +317,8 @@
         elements,
         layout="cose",
         node_styles=node_styles,
-<<<<<<< HEAD
         edge_styles=edge_styles,
         zoom=True
-=======
-        edge_styles=edge_styles              # turn on zoom/pan
->>>>>>> d517f6b3
     )
 else:
     st.info("Press the appropriate button in the sidebar to load data and display the graph.")